--- conflicted
+++ resolved
@@ -5,6 +5,8 @@
   dataset_for_choosing_best_model: "30M_rassp"  # !!!!!!!!!!!!
   datasets: 
     30M_rassp: # only for evaluation tracking purposes
+      train_path: "../data/datasets/30M_rassp/neims_gen/30M_rassp_train.jsonl"
+      valid_path: "../data/datasets/30M_rassp/neims_gen/30M_rassp_valid.jsonl"
       train_path: "../data/datasets/30M_rassp/neims_gen/30M_rassp_train.jsonl"
       valid_path: "../data/datasets/30M_rassp/neims_gen/30M_rassp_valid.jsonl"
       weight: 1.0
@@ -20,10 +22,14 @@
       limit_val_split: null     # null for full; limit of head from valid set chosen for validation split
       limit_example_split: 100  # null for full; limit of head chosen for visualized (generated)
       prefix_token: "<nist>"
-<<<<<<< HEAD
-
-=======
->>>>>>> 8296a92f
+    nist:    # 208908 + 26000
+      train_path: "../data/datasets/NIST/NIST_split_filip/train_<nist>.jsonl"
+      valid_path: "../data/datasets/NIST/NIST_split_filip/valid_<nist>.jsonl"
+      weight: 0.0
+      limit_train_split: 0  # null for full; limit of head from valid set chosen for validation split
+      limit_val_split: null     # null for full; limit of head from valid set chosen for validation split
+      limit_example_split: 100  # null for full; limit of head chosen for visualized (generated)
+      prefix_token: "<nist>"
 
 model_args:
   tokenizer_path: "../tokenizer/bbpe_tokenizer/bart_bbpe_1M_tokenizer.model"
