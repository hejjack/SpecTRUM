--- conflicted
+++ resolved
@@ -10,15 +10,7 @@
 #                                   --labels-path ../data/datasets/NIST/NIST_split_filip/denovo_data/valid_with_denovo_info.jsonl \
 #                                   --config-file ../configs/eval_config.yaml \
 
-<<<<<<< HEAD
-# python ../evaluate_predictions.py --predictions-path ../predictions/legendary-disco-449_rassp1_neims1_nist01_224k/NIST_denovo/1713340943_valid_full_beam10_peaks300/predictions.jsonl \
-#                                   --labels-path ../data/datasets/NIST/NIST_split_filip/denovo_data/valid_with_denovo_info.jsonl \
-#                                   --config-file ../configs/eval_config.yaml \
-
-python ../evaluate_predictions.py --predictions-path ../predictions/legendary-disco-449_rassp1_neims1_nist01_224k/NIST_denovo/1713348946_valid_full_beam50_peaks300/predictions.jsonl \
-=======
 python ../evaluate_predictions.py --predictions-path ../predictions/legendary-disco-449_rassp1_neims1_nist01_224k/NIST_denovo/1713340943_valid_full_beam10_peaks300/predictions.jsonl \
->>>>>>> 1ea07ca4
                                   --labels-path ../data/datasets/NIST/NIST_split_filip/denovo_data/valid_with_denovo_info.jsonl \
                                   --config-file ../configs/eval_config_daylight.yaml \
 
